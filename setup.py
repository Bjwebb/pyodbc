#!/usr/bin/python

import sys, os, re, platform
from os.path import exists, abspath, dirname, join, isdir, isfile

try:
    # Allow use of setuptools so eggs can be built.
    from setuptools import setup, Command
except ImportError:
    from distutils.core import setup, Command

from distutils.extension import Extension
from distutils.errors import *

if sys.hexversion >= 0x03000000:
    from configparser import ConfigParser
else:
    from ConfigParser import ConfigParser

OFFICIAL_BUILD = 9999

def _print(s):
    # Python 2/3 compatibility
    sys.stdout.write(s + '\n')

class VersionCommand(Command):

    description = "prints the pyodbc version, determined from git"

    user_options = []

    def initialize_options(self):
        self.verbose = 0

    def finalize_options(self):
        pass

    def run(self):
        version_str, version = get_version()
        sys.stdout.write(version_str + '\n')
    

class TagsCommand(Command):

    description = 'runs etags'

    user_options = []

    def initialize_options(self):
        pass

    def finalize_options(self):
        pass

    def run(self):
        # Windows versions of etag do not seem to expand wildcards (which Unix shells normally do for Unix utilities),
        # so find all of the files ourselves.
        files = [ join('src', f) for f in os.listdir('src') if f.endswith(('.h', '.cpp')) ]
        cmd = 'etags %s' % ' '.join(files)
        return os.system(cmd)
    


def main():

    version_str, version = get_version()

    settings = get_compiler_settings(version_str)

    files = [ abspath(join('src', f)) for f in os.listdir('src') if f.endswith('.cpp') ]

    if exists('MANIFEST'):
        os.remove('MANIFEST')

    kwargs = {
        'name': "pyodbc",
        'version': version_str,
        'description': "DB API Module for ODBC",

        'long_description': ('A Python DB API 2 module for ODBC. This project provides an up-to-date, '
                            'convenient interface to ODBC using native data types like datetime and decimal.'),
        
        'maintainer':       "Michael Kleehammer",
        'maintainer_email': "michael@kleehammer.com",
        
        'ext_modules': [Extension('pyodbc', files, **settings)],

        'license': 'MIT',

        'classifiers': ['Development Status :: 5 - Production/Stable',
                       'Intended Audience :: Developers',
                       'Intended Audience :: System Administrators',
                       'License :: OSI Approved :: MIT License',
                       'Operating System :: Microsoft :: Windows',
                       'Operating System :: POSIX',
                       'Programming Language :: Python',
                       'Programming Language :: Python :: 2',
                       'Programming Language :: Python :: 3',
                       'Topic :: Database',
                       ],

        'url': 'http://code.google.com/p/pyodbc',
        'download_url': 'http://code.google.com/p/pyodbc/downloads/list',
        'cmdclass': { 'version' : VersionCommand,
                     'tags'    : TagsCommand }
        }
    
    if sys.hexversion >= 0x02060000:
        kwargs['options'] = {
            'bdist_wininst': {'user_access_control' : 'auto'}
            }

    setup(**kwargs)


def get_compiler_settings(version_str):

    settings = { 
        'extra_compile_args' : [],
        'libraries': [],
        'include_dirs': [],
        'library_dirs': [],
        'define_macros' : [ ('PYODBC_VERSION', version_str) ] 
    }

    # This isn't the best or right way to do this, but I don't see how someone is supposed to sanely subclass the build
    # command.
    for option in ['assert', 'trace', 'leak-check']:
        try:
            sys.argv.remove('--%s' % option)
            settings['define_macros'].append(('PYODBC_%s' % option.replace('-', '_').upper(), 1))
        except ValueError:
            pass

    from array import array
    UNICODE_WIDTH = array('u').itemsize
    settings['define_macros'].append(('PYODBC_UNICODE_WIDTH', str(UNICODE_WIDTH)))

    if os.name == 'nt':
        settings['extra_compile_args'].extend([
            '/Wall',
            '/wd4668',
            '/wd4820',
            '/wd4711', # function selected for automatic inline expansion
            '/wd4100', # unreferenced formal parameter
            '/wd4127', # "conditional expression is constant" testing compilation constants
            '/wd4191', # casts to PYCFunction which doesn't have the keywords parameter
        ])

        if '--debug' in sys.argv:
            sys.argv.remove('--debug')
            settings['extra_compile_args'].extend('/Od /Ge /GS /GZ /RTC1 /Wp64 /Yd'.split())

        settings['libraries'].append('odbc32')
        settings['libraries'].append('advapi32')

    elif os.environ.get("OS", '').lower().startswith('windows'):
        # Windows Cygwin (posix on windows)
        # OS name not windows, but still on Windows
        settings['libraries'].append('odbc32')
    else:
        # Other posix-like: Linux, Solaris, OS X, etc.
        include_dirs = [
            '/usr',
            '/usr/local',
            '/opt/local'
            ]
        if sys.platform == 'darwin':
            include_dirs.insert(0, '/Applications/Xcode.app/Contents/Developer/Platforms/MacOSX.platform/Developer/SDKs/MacOSX10.8.sdk/usr')
            include_dirs.append('/sw/include')

        # Python functions take a lot of 'char *' that really should be const.  gcc complains about this *a lot*
        settings['extra_compile_args'].append('-Wno-write-strings')

        if UNICODE_WIDTH == 4:
            # This makes UnixODBC use UCS-4 instead of UCS-2, which works better with sizeof(wchar_t)==4.
            # Thanks to Marc-Antoine Parent
            settings['define_macros'].append(('SQL_WCHART_CONVERT', '1'))

        def find_include_file(header):
            for directory in include_dirs:
                if isfile(join(directory, 'include', header)):
                    return directory

        ext_files = (('iodbcext.h', 'iodbc'), ('uodbc_extras.h', 'odbc'))
        for ext_file, libname in ext_files:
            found = find_include_file(ext_file)
            if found:
                settings['libraries'].append(libname)
                if 'SDKs' in found:
                    settings['extra_compile_args'].extend(('-isysroot', found[:-4]))
                elif found != '/usr':
                    settings['include_dirs'].append(join(found, 'include'))
                    settings['library_dirs'].append(join(found, 'lib'))
                break
        else:
            raise SystemExit('Did not find header files for either iODBC or unixODBC')

        if sys.platform == 'darwin':
            # OS/X now ships with iODBC.

            # Apple has decided they won't maintain the iODBC system in OS/X and has added deprecation warnings in 10.8.
            # For now target 10.7 to eliminate the warnings.
            settings['extra_compile_args'].append('-Wno-deprecated-declarations')
            settings['define_macros'].append( ('MAC_OS_X_VERSION_10_8',) )
    print settings
    return settings


def add_to_path():
    """
    Prepends the build directory to the path so pyodbcconf can be imported without installing it.
    """
    # Now run the utility
  
    import imp
    library_exts  = [ t[0] for t in imp.get_suffixes() if t[-1] == imp.C_EXTENSION ]
    library_names = [ 'pyodbcconf%s' % ext for ext in library_exts ]
     
    # Only go into directories that match our version number. 
     
    dir_suffix = '-%s.%s' % (sys.version_info[0], sys.version_info[1])
     
    build = join(dirname(abspath(__file__)), 'build')

    for top, dirs, files in os.walk(build):
        dirs = [ d for d in dirs if d.endswith(dir_suffix) ]
        for name in library_names:
            if name in files:
                sys.path.insert(0, top)
                return
  
    raise SystemExit('Did not find pyodbcconf')


def get_version():
    """
    Returns the version of the product as (description, [major,minor,micro,beta]).

    If the release is official, `beta` will be 9999 (OFFICIAL_BUILD).

      1. If in a git repository, use the latest tag (git describe).
      2. If in an unzipped source directory (from setup.py sdist),
         read the version from the PKG-INFO file.
      3. Use 3.0.0.0 and complain a lot.
    """
    # My goal is to (1) provide accurate tags for official releases but (2) not have to manage tags for every test
    # release.
    #
    # Official versions are tagged using 3 numbers: major, minor, micro.  A build of a tagged version should produce
    # the version using just these pieces, such as 2.1.4.
    #
    # Unofficial versions are "working towards" the next version.  So the next unofficial build after 2.1.4 would be a
    # beta for 2.1.5.  Using 'git describe' we can find out how many changes have been made after 2.1.4 and we'll use
    # this count as the beta id (beta1, beta2, etc.)
    #
    # Since the 4 numbers are put into the Windows DLL, we want to make sure the beta versions sort *before* the
    # official, so we set the official build number to 9999, but we don't show it.

    name    = None              # branch/feature name.  Should be None for official builds.
    numbers = None              # The 4 integers that make up the version.

    # If this is a source release the version will have already been assigned and be in the PKG-INFO file.

    name, numbers = _get_version_pkginfo()

    # If not a source release, we should be in a git repository.  Look for the latest tag.

    if not numbers:
        name, numbers = _get_version_git()

    if not numbers:
        _print('WARNING: Unable to determine version.  Using 3.0.0.0')
        name, numbers = '3.0.0-unsupported', [3,0,0,0]

    return name, numbers
            

def _get_version_pkginfo():
    filename = join(dirname(abspath(__file__)), 'PKG-INFO')
    if exists(filename):
        re_ver = re.compile(r'^Version: \s+ (\d+)\.(\d+)\.(\d+) (?: -beta(\d+))?', re.VERBOSE)
        for line in open(filename):
            match = re_ver.search(line)
            if match:
                name    = line.split(':', 1)[1].strip()
                numbers = [int(n or 0) for n in match.groups()[:3]]
                numbers.append(int(match.group(4) or OFFICIAL_BUILD)) # don't use 0 as a default for build
                return name, numbers

    return None, None


def _get_version_git():
    n, result = getoutput('git describe --tags --match 3.*')
    if n:
        _print('WARNING: git describe failed with: %s %s' % (n, result))
        return None, None

    match = re.match(r'(\d+).(\d+).(\d+) (?: -(\d+)-g[0-9a-z]+)?', result, re.VERBOSE)
    if not match:
        return None, None

    numbers = [int(n or OFFICIAL_BUILD) for n in match.groups()]
    if numbers[-1] == OFFICIAL_BUILD:
        name = '%s.%s.%s' % tuple(numbers[:3])
    if numbers[-1] != OFFICIAL_BUILD:
        # This is a beta of the next micro release, so increment the micro number to reflect this.
        numbers[-2] += 1
        name = '%s.%s.%s-beta%02d' % tuple(numbers)

<<<<<<< HEAD
    n, result = getoutput('git branch')
    branch = re.search(r'\* (.+)', result).group(1)
    if branch != 'master' and branch != 'no branch' and not re.match('^v\d+$', branch):
=======
    n, result = getoutput('git branch --color=never')
    branch = re.search(r'\* (\w+)', result).group(1)
    if branch != 'master' and not re.match('^v\d+$', branch):
>>>>>>> 04dee487
        name = branch + '-' + name

    return name, numbers



def getoutput(cmd):
    pipe = os.popen(cmd, 'r')
    text   = pipe.read().rstrip('\n')
    status = pipe.close() or 0
    return status, text

if __name__ == '__main__':
    main()<|MERGE_RESOLUTION|>--- conflicted
+++ resolved
@@ -309,16 +309,13 @@
         numbers[-2] += 1
         name = '%s.%s.%s-beta%02d' % tuple(numbers)
 
-<<<<<<< HEAD
     n, result = getoutput('git branch')
     branch = re.search(r'\* (.+)', result).group(1)
     if branch != 'master' and branch != 'no branch' and not re.match('^v\d+$', branch):
-=======
-    n, result = getoutput('git branch --color=never')
-    branch = re.search(r'\* (\w+)', result).group(1)
-    if branch != 'master' and not re.match('^v\d+$', branch):
->>>>>>> 04dee487
         name = branch + '-' + name
+    # n, result = getoutput('git branch --color=never')
+    # branch = re.search(r'\* (\w+)', result).group(1)
+    # if branch != 'master' and not re.match('^v\d+$', branch):
 
     return name, numbers
 
